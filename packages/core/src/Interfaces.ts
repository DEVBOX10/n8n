/* eslint-disable @typescript-eslint/no-explicit-any */
import {
	IAdditionalCredentialOptions,
	IAllExecuteFunctions,
	IBinaryData,
	ICredentialTestFunctions as ICredentialTestFunctionsBase,
	IDataObject,
	IExecuteFunctions as IExecuteFunctionsBase,
	IExecuteSingleFunctions as IExecuteSingleFunctionsBase,
	IHookFunctions as IHookFunctionsBase,
	IHttpRequestOptions,
	ILoadOptionsFunctions as ILoadOptionsFunctionsBase,
	INode,
	INodeExecutionData,
	IOAuth2Options,
	IPairedItemData,
	IPollFunctions as IPollFunctionsBase,
	IPollResponse,
	ITriggerFunctions as ITriggerFunctionsBase,
	ITriggerResponse,
	IWebhookFunctions as IWebhookFunctionsBase,
	IWorkflowSettings as IWorkflowSettingsWorkflow,
	NodeExecutionWithMetadata,
} from 'n8n-workflow';

import type { OptionsWithUri, OptionsWithUrl } from 'request';
import type { RequestPromiseAPI, RequestPromiseOptions } from 'request-promise-native';

export interface IProcessMessage {
	data?: any;
	type: string;
}

export interface IExecuteFunctions extends IExecuteFunctionsBase {
	helpers: {
<<<<<<< HEAD
		checkProcessed(items: string[], context: ProcessedDataContext): Promise<ICheckProcessedOutput>;
		checkProcessedAndRecord(
			items: string[],
			context: ProcessedDataContext,
			options: ICheckProcessedOptions,
		): Promise<ICheckProcessedOutput>;
		checkProcessedItemsAndRecord(
			propertyName: string,
			items: IDataObject[],
			context: ProcessedDataContext,
			options: ICheckProcessedOptions,
		): Promise<ICheckProcessedOutputItems>;
		removeProcessed(items: string[], context: ProcessedDataContext): Promise<void>;
		httpRequest(requestOptions: IHttpRequestOptions): Promise<any>; // tslint:disable-line:no-any
=======
		httpRequest(requestOptions: IHttpRequestOptions): Promise<any>;
>>>>>>> b7a18c57
		prepareBinaryData(
			binaryData: Buffer,
			filePath?: string,
			mimeType?: string,
		): Promise<IBinaryData>;
		getBinaryDataBuffer(itemIndex: number, propertyName: string): Promise<Buffer>;
		setBinaryDataBuffer(data: IBinaryData, binaryData: Buffer): Promise<IBinaryData>;
		request: (uriOrObject: string | IDataObject | any, options?: IDataObject) => Promise<any>;
		requestWithAuthentication(
			this: IAllExecuteFunctions,
			credentialsType: string,
			requestOptions: OptionsWithUri | RequestPromiseOptions,
			additionalCredentialOptions?: IAdditionalCredentialOptions,
		): Promise<any>;
		requestOAuth2(
			this: IAllExecuteFunctions,
			credentialsType: string,
			requestOptions: OptionsWithUri | RequestPromiseOptions,
			oAuth2Options?: IOAuth2Options,
		): Promise<any>;
		requestOAuth1(
			this: IAllExecuteFunctions,
			credentialsType: string,
			requestOptions: OptionsWithUrl | RequestPromiseOptions,
		): Promise<any>;
		returnJsonArray(jsonData: IDataObject | IDataObject[]): INodeExecutionData[];
		normalizeItems(items: INodeExecutionData | INodeExecutionData[]): INodeExecutionData[];
		httpRequestWithAuthentication(
			this: IAllExecuteFunctions,
			credentialsType: string,
			requestOptions: IHttpRequestOptions,
		): Promise<any>;
		constructExecutionMetaData(
			inputData: INodeExecutionData[],
			options: { itemData: IPairedItemData | IPairedItemData[] },
		): NodeExecutionWithMetadata[];
	};
}

export interface IExecuteSingleFunctions extends IExecuteSingleFunctionsBase {
	helpers: {
		getBinaryDataBuffer(propertyName: string, inputIndex?: number): Promise<Buffer>;
		setBinaryDataBuffer(data: IBinaryData, binaryData: Buffer): Promise<IBinaryData>;
		httpRequest(requestOptions: IHttpRequestOptions): Promise<any>;
		prepareBinaryData(
			binaryData: Buffer,
			filePath?: string,
			mimeType?: string,
		): Promise<IBinaryData>;
		request: (uriOrObject: string | IDataObject | any, options?: IDataObject) => Promise<any>;
		requestWithAuthentication(
			this: IAllExecuteFunctions,
			credentialsType: string,
			requestOptions: OptionsWithUri | RequestPromiseOptions,
			additionalCredentialOptions?: IAdditionalCredentialOptions,
		): Promise<any>;
		requestOAuth2(
			this: IAllExecuteFunctions,
			credentialsType: string,
			requestOptions: OptionsWithUri | RequestPromiseOptions,
			oAuth2Options?: IOAuth2Options,
		): Promise<any>;
		requestOAuth1(
			this: IAllExecuteFunctions,
			credentialsType: string,
			requestOptions: OptionsWithUrl | RequestPromiseOptions,
		): Promise<any>;
		httpRequestWithAuthentication(
			this: IAllExecuteFunctions,
			credentialsType: string,
			requestOptions: IHttpRequestOptions,
		): Promise<any>;
	};
}

export interface IPollFunctions extends IPollFunctionsBase {
	helpers: {
		httpRequest(requestOptions: IHttpRequestOptions): Promise<any>;
		prepareBinaryData(
			binaryData: Buffer,
			filePath?: string,
			mimeType?: string,
		): Promise<IBinaryData>;
		request: (uriOrObject: string | IDataObject | any, options?: IDataObject) => Promise<any>;
		requestWithAuthentication(
			this: IAllExecuteFunctions,
			credentialsType: string,
			requestOptions: OptionsWithUri | RequestPromiseOptions,
			additionalCredentialOptions?: IAdditionalCredentialOptions,
		): Promise<any>;
		requestOAuth2(
			this: IAllExecuteFunctions,
			credentialsType: string,
			requestOptions: OptionsWithUri | RequestPromiseOptions,
			oAuth2Options?: IOAuth2Options,
		): Promise<any>;
		requestOAuth1(
			this: IAllExecuteFunctions,
			credentialsType: string,
			requestOptions: OptionsWithUrl | RequestPromiseOptions,
		): Promise<any>;
		returnJsonArray(jsonData: IDataObject | IDataObject[]): INodeExecutionData[];
		httpRequestWithAuthentication(
			this: IAllExecuteFunctions,
			credentialsType: string,
			requestOptions: IHttpRequestOptions,
		): Promise<any>;
	};
}

export interface IResponseError extends Error {
	statusCode?: number;
}

export interface ITriggerFunctions extends ITriggerFunctionsBase {
	helpers: {
		httpRequest(requestOptions: IHttpRequestOptions): Promise<any>;
		prepareBinaryData(
			binaryData: Buffer,
			filePath?: string,
			mimeType?: string,
		): Promise<IBinaryData>;
		request: (uriOrObject: string | IDataObject | any, options?: IDataObject) => Promise<any>;
		requestWithAuthentication(
			this: IAllExecuteFunctions,
			credentialsType: string,
			requestOptions: OptionsWithUri | RequestPromiseOptions,
			additionalCredentialOptions?: IAdditionalCredentialOptions,
		): Promise<any>;
		requestOAuth2(
			this: IAllExecuteFunctions,
			credentialsType: string,
			requestOptions: OptionsWithUri | RequestPromiseOptions,
			oAuth2Options?: IOAuth2Options,
		): Promise<any>;
		requestOAuth1(
			this: IAllExecuteFunctions,
			credentialsType: string,
			requestOptions: OptionsWithUrl | RequestPromiseOptions,
		): Promise<any>;
		returnJsonArray(jsonData: IDataObject | IDataObject[]): INodeExecutionData[];
		httpRequestWithAuthentication(
			this: IAllExecuteFunctions,
			credentialsType: string,
			requestOptions: IHttpRequestOptions,
		): Promise<any>;
	};
}

export interface IUserSettings {
	encryptionKey?: string;
	tunnelSubdomain?: string;
	instanceId?: string;
}

export interface ILoadOptionsFunctions extends ILoadOptionsFunctionsBase {
	helpers: {
		httpRequest(requestOptions: IHttpRequestOptions): Promise<any>;
		request?: (uriOrObject: string | IDataObject | any, options?: IDataObject) => Promise<any>;
		requestWithAuthentication(
			this: IAllExecuteFunctions,
			credentialsType: string,
			requestOptions: OptionsWithUri | RequestPromiseOptions,
			additionalCredentialOptions?: IAdditionalCredentialOptions,
		): Promise<any>;
		requestOAuth2?: (
			this: IAllExecuteFunctions,
			credentialsType: string,
			requestOptions: OptionsWithUri | RequestPromiseOptions,
			oAuth2Options?: IOAuth2Options,
		) => Promise<any>;
		requestOAuth1?(
			this: IAllExecuteFunctions,
			credentialsType: string,
			requestOptions: OptionsWithUrl | RequestPromiseOptions,
		): Promise<any>;
		httpRequestWithAuthentication(
			this: IAllExecuteFunctions,
			credentialsType: string,
			requestOptions: IHttpRequestOptions,
		): Promise<any>;
	};
}

export interface ICredentialTestFunctions extends ICredentialTestFunctionsBase {
	helpers: {
		request: RequestPromiseAPI;
	};
}

export interface IHookFunctions extends IHookFunctionsBase {
	helpers: {
		httpRequest(requestOptions: IHttpRequestOptions): Promise<any>;
		request: (uriOrObject: string | IDataObject | any, options?: IDataObject) => Promise<any>;
		requestWithAuthentication(
			this: IAllExecuteFunctions,
			credentialsType: string,
			requestOptions: OptionsWithUri | RequestPromiseOptions,
			additionalCredentialOptions?: IAdditionalCredentialOptions,
		): Promise<any>;
		requestOAuth2(
			this: IAllExecuteFunctions,
			credentialsType: string,
			requestOptions: OptionsWithUri | RequestPromiseOptions,
			oAuth2Options?: IOAuth2Options,
		): Promise<any>;
		requestOAuth1(
			this: IAllExecuteFunctions,
			credentialsType: string,
			requestOptions: OptionsWithUrl | RequestPromiseOptions,
		): Promise<any>;
		httpRequestWithAuthentication(
			this: IAllExecuteFunctions,
			credentialsType: string,
			requestOptions: IHttpRequestOptions,
		): Promise<any>;
	};
}

export interface IWebhookFunctions extends IWebhookFunctionsBase {
	helpers: {
		httpRequest(requestOptions: IHttpRequestOptions): Promise<any>;
		prepareBinaryData(
			binaryData: Buffer,
			filePath?: string,
			mimeType?: string,
		): Promise<IBinaryData>;
		copyBinaryFile(filePath: string, fileName: string, mimeType?: string): Promise<IBinaryData>;
		request: (uriOrObject: string | IDataObject | any, options?: IDataObject) => Promise<any>;
		requestWithAuthentication(
			this: IAllExecuteFunctions,
			credentialsType: string,
			requestOptions: OptionsWithUri | RequestPromiseOptions,
			additionalCredentialOptions?: IAdditionalCredentialOptions,
		): Promise<any>;
		requestOAuth2(
			this: IAllExecuteFunctions,
			credentialsType: string,
			requestOptions: OptionsWithUri | RequestPromiseOptions,
			oAuth2Options?: IOAuth2Options,
		): Promise<any>;
		requestOAuth1(
			this: IAllExecuteFunctions,
			credentialsType: string,
			requestOptions: OptionsWithUrl | RequestPromiseOptions,
		): Promise<any>;
		returnJsonArray(jsonData: IDataObject | IDataObject[]): INodeExecutionData[];
		httpRequestWithAuthentication(
			this: IAllExecuteFunctions,
			credentialsType: string,
			requestOptions: IHttpRequestOptions,
		): Promise<any>;
	};
}

export interface IWorkflowSettings extends IWorkflowSettingsWorkflow {
	errorWorkflow?: string;
	timezone?: string;
	saveManualRuns?: boolean;
}

export interface IWorkflowData {
	pollResponses?: IPollResponse[];
	triggerResponses?: ITriggerResponse[];
}

export interface IBinaryDataConfig {
	mode: 'default' | 'filesystem';
	availableModes: string;
	localStoragePath: string;
	binaryDataTTL: number;
	persistedBinaryDataTTL: number;
}

export interface BinaryMetadata {
	fileName?: string;
	mimeType?: string;
	fileSize: number;
}

export interface IBinaryDataManager {
	init(startPurger: boolean): Promise<void>;
	getFileSize(filePath: string): Promise<number>;
	copyBinaryFile(filePath: string, executionId: string): Promise<string>;
	storeBinaryMetadata(identifier: string, metadata: BinaryMetadata): Promise<void>;
	getBinaryMetadata(identifier: string): Promise<BinaryMetadata>;
	storeBinaryData(binaryBuffer: Buffer, executionId: string): Promise<string>;
	retrieveBinaryDataByIdentifier(identifier: string): Promise<Buffer>;
	getBinaryPath(identifier: string): string;
	markDataForDeletionByExecutionId(executionId: string): Promise<void>;
	deleteMarkedFiles(): Promise<unknown>;
	deleteBinaryDataByIdentifier(identifier: string): Promise<void>;
	duplicateBinaryDataByIdentifier(binaryDataId: string, prefix: string): Promise<string>;
	deleteBinaryDataByExecutionId(executionId: string): Promise<void>;
	persistBinaryDataForExecutionId(executionId: string): Promise<void>;
}

<<<<<<< HEAD
export type ProcessedDataContext = 'node' | 'workflow';
export type ProcessedDataMode = 'entries' | 'latest';
export type ProcessedDataItemTypes = string | number;

export interface IProcessedDataConfig {
	availableModes: string;
	mode: string;
}

export interface IProcessedDataManager {
	init(): Promise<void>;
	checkProcessed(
		items: ProcessedDataItemTypes[],
		context: ProcessedDataContext,
		contextData: ICheckProcessedContextData,
		options: ICheckProcessedOptions,
	): Promise<ICheckProcessedOutput>;

	checkProcessedAndRecord(
		items: ProcessedDataItemTypes[],
		context: ProcessedDataContext,
		contextData: ICheckProcessedContextData,
		options: ICheckProcessedOptions,
	): Promise<ICheckProcessedOutput>;

	removeProcessed(
		items: ProcessedDataItemTypes[],
		context: ProcessedDataContext,
		contextData: ICheckProcessedContextData,
		options: ICheckProcessedOptions,
	): Promise<void>;
}

export interface IProcessedDataManagers {
	[key: string]: IProcessedDataManager;
}

export interface ICheckProcessedOutput {
	new: ProcessedDataItemTypes[];
	processed: ProcessedDataItemTypes[];
}

export interface ICheckProcessedOutputItems {
	new: IDataObject[];
	processed: IDataObject[];
}

export interface ICheckProcessedContextData {
	node?: INode;
	workflow: {
		id?: number | string;
		active: boolean;
	};
}

export interface ICheckProcessedOptions {
	mode: ProcessedDataMode;
	maxEntries?: number;
=======
export namespace n8n {
	export interface PackageJson {
		name: string;
		version: string;
		n8n?: {
			credentials?: string[];
			nodes?: string[];
		};
		author?: {
			name?: string;
			email?: string;
		};
	}
>>>>>>> b7a18c57
}<|MERGE_RESOLUTION|>--- conflicted
+++ resolved
@@ -33,7 +33,6 @@
 
 export interface IExecuteFunctions extends IExecuteFunctionsBase {
 	helpers: {
-<<<<<<< HEAD
 		checkProcessed(items: string[], context: ProcessedDataContext): Promise<ICheckProcessedOutput>;
 		checkProcessedAndRecord(
 			items: string[],
@@ -47,10 +46,7 @@
 			options: ICheckProcessedOptions,
 		): Promise<ICheckProcessedOutputItems>;
 		removeProcessed(items: string[], context: ProcessedDataContext): Promise<void>;
-		httpRequest(requestOptions: IHttpRequestOptions): Promise<any>; // tslint:disable-line:no-any
-=======
-		httpRequest(requestOptions: IHttpRequestOptions): Promise<any>;
->>>>>>> b7a18c57
+		httpRequest(requestOptions: IHttpRequestOptions): Promise<any>;
 		prepareBinaryData(
 			binaryData: Buffer,
 			filePath?: string,
@@ -348,7 +344,6 @@
 	persistBinaryDataForExecutionId(executionId: string): Promise<void>;
 }
 
-<<<<<<< HEAD
 export type ProcessedDataContext = 'node' | 'workflow';
 export type ProcessedDataMode = 'entries' | 'latest';
 export type ProcessedDataItemTypes = string | number;
@@ -407,7 +402,7 @@
 export interface ICheckProcessedOptions {
 	mode: ProcessedDataMode;
 	maxEntries?: number;
-=======
+}
 export namespace n8n {
 	export interface PackageJson {
 		name: string;
@@ -421,5 +416,4 @@
 			email?: string;
 		};
 	}
->>>>>>> b7a18c57
 }