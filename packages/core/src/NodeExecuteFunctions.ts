--- conflicted
+++ resolved
@@ -3507,16 +3507,12 @@
 			async executeWorkflow(
 				workflowInfo: IExecuteWorkflowInfo,
 				inputData?: INodeExecutionData[],
-<<<<<<< HEAD
+				parentCallbackManager?: CallbackManager,
 				options?: {
 					doNotWaitToFinish?: boolean;
 					startMetadata?: ITaskMetadata;
 				},
 			): Promise<ExecuteWorkflowData> {
-=======
-				parentCallbackManager?: CallbackManager,
-			): Promise<any> {
->>>>>>> 4c16000e
 				return await additionalData
 					.executeWorkflow(workflowInfo, additionalData, {
 						...options,
