--- conflicted
+++ resolved
@@ -42,11 +42,8 @@
 	IRunNodeResponse,
 	NodeParameterValueType,
 	ConnectionTypes,
-<<<<<<< HEAD
 	BinaryObject,
-=======
 	CloseFunction,
->>>>>>> 39e45d8b
 } from './Interfaces';
 import { Node } from './Interfaces';
 import type { IDeferredPromise } from './DeferredPromise';
@@ -1351,9 +1348,6 @@
 				nodeType instanceof Node
 					? await nodeType.execute(context)
 					: await nodeType.execute.call(context);
-<<<<<<< HEAD
-			return this.convertResponseData({ data });
-=======
 
 			const closeFunctionsResults = await Promise.allSettled(
 				closeFunctions.map(async (fn) => fn()),
@@ -1372,8 +1366,7 @@
 				});
 			}
 
-			return { data };
->>>>>>> 39e45d8b
+			return this.convertResponseData({ data });
 		} else if (nodeType.poll) {
 			if (mode === 'manual') {
 				// In manual mode run the poll function
