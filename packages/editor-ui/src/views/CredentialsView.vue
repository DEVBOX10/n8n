--- conflicted
+++ resolved
@@ -25,12 +25,7 @@
 import { useDocumentTitle } from '@/composables/useDocumentTitle';
 import { useTelemetry } from '@/composables/useTelemetry';
 import { useI18n } from '@/composables/useI18n';
-<<<<<<< HEAD
-import { N8nInputLabel, N8nSelect, N8nOption } from 'n8n-design-system';
-=======
-import { N8nButton, N8nInputLabel, N8nSelect, N8nOption } from 'n8n-design-system';
 import ProjectHeader from '@/components/Projects/ProjectHeader.vue';
->>>>>>> 3e0c6cb3
 
 const props = defineProps<{
 	credentialId?: string;
