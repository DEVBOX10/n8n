--- conflicted
+++ resolved
@@ -162,7 +162,6 @@
 					data-test-id="execution-filter-badge"
 					>{{ countSelectedFilterProps }}</n8n-badge
 				>
-<<<<<<< HEAD
 				{{ locale.baseText('executionsList.filters') }}
 			</n8n-button>
 		</template>
@@ -178,62 +177,6 @@
 					:teleported="teleported"
 				>
 					<div>
-=======
-					<n8n-badge
-						v-if="!!countSelectedFilterProps"
-						theme="primary"
-						class="mr-4xs"
-						data-test-id="execution-filter-badge"
-						>{{ countSelectedFilterProps }}</n8n-badge
-					>
-					{{ locale.baseText('executionsList.filters') }}
-				</n8n-button>
-			</template>
-			<div data-test-id="execution-filter-form">
-				<div v-if="workflows && workflows.length > 0" :class="$style.group">
-					<label for="execution-filter-workflows">{{ locale.baseText('workflows.heading') }}</label>
-					<n8n-select
-						id="execution-filter-workflows"
-						v-model="vModel.workflowId"
-						:placeholder="locale.baseText('executionsFilter.selectWorkflow')"
-						filterable
-						data-test-id="executions-filter-workflows-select"
-						:teleported="teleported"
-					>
-						<div>
-							<n8n-option
-								v-for="(item, idx) in props.workflows"
-								:key="idx"
-								:label="item.name"
-								:value="item.id"
-							/>
-						</div>
-					</n8n-select>
-				</div>
-				<div v-if="showTags" :class="$style.group">
-					<label for="execution-filter-tags">{{ locale.baseText('workflows.filters.tags') }}</label>
-					<TagsDropdown
-						id="execution-filter-tags"
-						:placeholder="locale.baseText('workflowOpen.filterWorkflows')"
-						:modelValue="filter.tags"
-						:createEnabled="false"
-						@update:modelValue="onTagsChange"
-						data-test-id="executions-filter-tags-select"
-					/>
-				</div>
-				<div :class="$style.group">
-					<label for="execution-filter-status">{{
-						locale.baseText('executionsList.status')
-					}}</label>
-					<n8n-select
-						id="execution-filter-status"
-						v-model="vModel.status"
-						:placeholder="locale.baseText('executionsFilter.selectStatus')"
-						filterable
-						data-test-id="executions-filter-status-select"
-						:teleported="teleported"
-					>
->>>>>>> 5dec9d32
 						<n8n-option
 							v-for="(item, idx) in props.workflows"
 							:key="idx"
@@ -248,9 +191,9 @@
 				<TagsDropdown
 					id="execution-filter-tags"
 					:placeholder="locale.baseText('workflowOpen.filterWorkflows')"
-					:currentTagIds="filter.tags"
+					:modelValue="filter.tags"
 					:createEnabled="false"
-					@update="onTagsChange"
+					@update:modelValue="onTagsChange"
 					data-test-id="executions-filter-tags-select"
 				/>
 			</div>
