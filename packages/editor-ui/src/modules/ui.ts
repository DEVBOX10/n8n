<<<<<<< HEAD
import {
	ABOUT_MODAL_KEY,
	CREDENTIAL_EDIT_MODAL_KEY,
	CREDENTIAL_SELECT_MODAL_KEY,
	CHANGE_PASSWORD_MODAL_KEY,
	CREDENTIAL_LIST_MODAL_KEY,
	DELETE_USER_MODAL_KEY,
	DUPLICATE_MODAL_KEY,
	PERSONALIZATION_MODAL_KEY,
	INVITE_USER_MODAL_KEY,
	TAGS_MANAGER_MODAL_KEY,
	VERSIONS_MODAL_KEY,
	WORKFLOW_OPEN_MODAL_KEY,
	WORKFLOW_SETTINGS_MODAL_KEY,
} from '@/constants';
=======
import { CONTACT_PROMPT_MODAL_KEY, CREDENTIAL_EDIT_MODAL_KEY, DUPLICATE_MODAL_KEY, PERSONALIZATION_MODAL_KEY, TAGS_MANAGER_MODAL_KEY, VERSIONS_MODAL_KEY, WORKFLOW_OPEN_MODAL_KEY, CREDENTIAL_SELECT_MODAL_KEY, WORKFLOW_SETTINGS_MODAL_KEY, CREDENTIAL_LIST_MODAL_KEY, VALUE_SURVEY_MODAL_KEY } from '@/constants';
>>>>>>> de971de2
import Vue from 'vue';
import { ActionContext, Module } from 'vuex';
import {
	IRootState,
	IUiState,
} from '../Interface';

const module: Module<IUiState, IRootState> = {
	namespaced: true,
	state: {
		modals: {
<<<<<<< HEAD
			[ABOUT_MODAL_KEY]: {
				open: false,
			},
			[CHANGE_PASSWORD_MODAL_KEY]: {
=======
			[CONTACT_PROMPT_MODAL_KEY]: {
>>>>>>> de971de2
				open: false,
			},
			[CREDENTIAL_EDIT_MODAL_KEY]: {
				open: false,
				mode: '',
				activeId: null,
			},
			[CREDENTIAL_LIST_MODAL_KEY]: {
				open: false,
			},
			[CREDENTIAL_SELECT_MODAL_KEY]: {
				open: false,
			},
			[DELETE_USER_MODAL_KEY]: {
				open: false,
				activeId: null,
			},
			[DUPLICATE_MODAL_KEY]: {
				open: false,
			},
			[PERSONALIZATION_MODAL_KEY]: {
				open: false,
			},
			[INVITE_USER_MODAL_KEY]: {
				open: false,
			},
			[TAGS_MANAGER_MODAL_KEY]: {
				open: false,
			},
			[WORKFLOW_OPEN_MODAL_KEY]: {
				open: false,
			},
			[VALUE_SURVEY_MODAL_KEY]: {
				open: false,
			},
			[VERSIONS_MODAL_KEY]: {
				open: false,
			},
			[WORKFLOW_SETTINGS_MODAL_KEY]: {
				open: false,
			},
		},
		modalStack: [],
		sidebarMenuCollapsed: true,
		isPageLoading: true,
	},
	getters: {
		isVersionsOpen: (state: IUiState) => {
			return state.modals[VERSIONS_MODAL_KEY].open;
		},
		isModalOpen: (state: IUiState) => {
			return (name: string) => state.modals[name].open;
		},
		isModalActive: (state: IUiState) => {
			return (name: string) => state.modalStack.length > 0 && name === state.modalStack[0];
		},
		getModalActiveId: (state: IUiState) => {
			return (name: string) => state.modals[name].activeId;
		},
		getModalMode: (state: IUiState) => {
			return (name: string) => state.modals[name].mode;
		},
		sidebarMenuCollapsed: (state: IUiState): boolean => state.sidebarMenuCollapsed,
	},
	mutations: {
		setMode: (state: IUiState, params: {name: string, mode: string}) => {
			const { name, mode } = params;
			Vue.set(state.modals[name], 'mode', mode);
		},
		setActiveId: (state: IUiState, params: {name: string, id: string}) => {
			const { name, id } = params;
			Vue.set(state.modals[name], 'activeId', id);
		},
		openModal: (state: IUiState, name: string) => {
			Vue.set(state.modals[name], 'open', true);
			state.modalStack = [name].concat(state.modalStack);
		},
		closeTopModal: (state: IUiState) => {
			const name = state.modalStack[0];
			Vue.set(state.modals[name], 'open', false);
			if (state.modals.mode) {
				Vue.set(state.modals[name], 'mode', '');
			}
			if (state.modals.activeId) {
				Vue.set(state.modals[name], 'activeId', '');
			}

			state.modalStack = state.modalStack.slice(1);
		},
		toggleSidebarMenuCollapse: (state: IUiState) => {
			state.sidebarMenuCollapsed = !state.sidebarMenuCollapsed;
		},
	},
	actions: {
		openModal: async (context: ActionContext<IUiState, IRootState>, modalKey: string) => {
			context.commit('openModal', modalKey);
		},
		openDeleteUserModal: async (context: ActionContext<IUiState, IRootState>, { id }: {id: string}) => {
			context.commit('setActiveId', {name: DELETE_USER_MODAL_KEY, id});
			context.commit('openModal', DELETE_USER_MODAL_KEY);
		},
		openExisitngCredential: async (context: ActionContext<IUiState, IRootState>, { id }: {id: string}) => {
			context.commit('setActiveId', {name: CREDENTIAL_EDIT_MODAL_KEY, id});
			context.commit('setMode', {name: CREDENTIAL_EDIT_MODAL_KEY, mode: 'edit'});
			context.commit('openModal', CREDENTIAL_EDIT_MODAL_KEY);
		},
		openNewCredential: async (context: ActionContext<IUiState, IRootState>, { type }: {type: string}) => {
			context.commit('setActiveId', {name: CREDENTIAL_EDIT_MODAL_KEY, id: type});
			context.commit('setMode', {name: CREDENTIAL_EDIT_MODAL_KEY, mode: 'new'});
			context.commit('openModal', CREDENTIAL_EDIT_MODAL_KEY);
		},
	},
};

export default module;<|MERGE_RESOLUTION|>--- conflicted
+++ resolved
@@ -1,22 +1,20 @@
-<<<<<<< HEAD
 import {
 	ABOUT_MODAL_KEY,
 	CREDENTIAL_EDIT_MODAL_KEY,
 	CREDENTIAL_SELECT_MODAL_KEY,
 	CHANGE_PASSWORD_MODAL_KEY,
+	CONTACT_PROMPT_MODAL_KEY,
 	CREDENTIAL_LIST_MODAL_KEY,
 	DELETE_USER_MODAL_KEY,
 	DUPLICATE_MODAL_KEY,
 	PERSONALIZATION_MODAL_KEY,
 	INVITE_USER_MODAL_KEY,
 	TAGS_MANAGER_MODAL_KEY,
+	VALUE_SURVEY_MODAL_KEY,
 	VERSIONS_MODAL_KEY,
 	WORKFLOW_OPEN_MODAL_KEY,
 	WORKFLOW_SETTINGS_MODAL_KEY,
 } from '@/constants';
-=======
-import { CONTACT_PROMPT_MODAL_KEY, CREDENTIAL_EDIT_MODAL_KEY, DUPLICATE_MODAL_KEY, PERSONALIZATION_MODAL_KEY, TAGS_MANAGER_MODAL_KEY, VERSIONS_MODAL_KEY, WORKFLOW_OPEN_MODAL_KEY, CREDENTIAL_SELECT_MODAL_KEY, WORKFLOW_SETTINGS_MODAL_KEY, CREDENTIAL_LIST_MODAL_KEY, VALUE_SURVEY_MODAL_KEY } from '@/constants';
->>>>>>> de971de2
 import Vue from 'vue';
 import { ActionContext, Module } from 'vuex';
 import {
@@ -28,14 +26,13 @@
 	namespaced: true,
 	state: {
 		modals: {
-<<<<<<< HEAD
 			[ABOUT_MODAL_KEY]: {
 				open: false,
 			},
 			[CHANGE_PASSWORD_MODAL_KEY]: {
-=======
+				open: false,
+			},
 			[CONTACT_PROMPT_MODAL_KEY]: {
->>>>>>> de971de2
 				open: false,
 			},
 			[CREDENTIAL_EDIT_MODAL_KEY]: {
