--- conflicted
+++ resolved
@@ -147,100 +147,6 @@
 	mode: 'test' | 'production',
 	useWorkflowTimezone: boolean = false,
 ) {
-<<<<<<< HEAD
-=======
-	const node = context.getNode();
-	const options = context.getNodeParameter('options', {}) as {
-		ignoreBots?: boolean;
-		respondWithOptions?: {
-			values: {
-				respondWith: 'text' | 'redirect';
-				formSubmittedText: string;
-				redirectUrl: string;
-			};
-		};
-		formSubmittedText?: string;
-		useWorkflowTimezone?: boolean;
-		appendAttribution?: boolean;
-	};
-	const res = context.getResponseObject();
-	const req = context.getRequestObject();
-
-	try {
-		if (options.ignoreBots && isbot(req.headers['user-agent'])) {
-			throw new WebhookAuthorizationError(403);
-		}
-		if (node.typeVersion > 1) {
-			await validateWebhookAuthentication(context, authProperty);
-		}
-	} catch (error) {
-		if (error instanceof WebhookAuthorizationError) {
-			res.writeHead(error.responseCode, { 'WWW-Authenticate': 'Basic realm="Webhook"' });
-			res.end(error.message);
-			return { noWebhookResponse: true };
-		}
-		throw error;
-	}
-
-	const mode = context.getMode() === 'manual' ? 'test' : 'production';
-	const formFields = context.getNodeParameter('formFields.values', []) as FormField[];
-	const method = context.getRequestObject().method;
-
-	checkResponseModeConfiguration(context);
-
-	//Show the form on GET request
-	if (method === 'GET') {
-		const formTitle = context.getNodeParameter('formTitle', '') as string;
-		const formDescription = (context.getNodeParameter('formDescription', '') as string)
-			.replace(/\\n/g, '\n')
-			.replace(/<br>/g, '\n');
-		const instanceId = context.getInstanceId();
-		const responseMode = context.getNodeParameter('responseMode', '') as string;
-
-		let formSubmittedText;
-		let redirectUrl;
-		let appendAttribution = true;
-
-		if (options.respondWithOptions) {
-			const values = (options.respondWithOptions as IDataObject).values as IDataObject;
-			if (values.respondWith === 'text') {
-				formSubmittedText = values.formSubmittedText as string;
-			}
-			if (values.respondWith === 'redirect') {
-				redirectUrl = values.redirectUrl as string;
-			}
-		} else {
-			formSubmittedText = options.formSubmittedText as string;
-		}
-
-		if (options.appendAttribution === false) {
-			appendAttribution = false;
-		}
-
-		const useResponseData = responseMode === 'responseNode';
-
-		const query = context.getRequestObject().query as IDataObject;
-
-		const data = prepareFormData({
-			formTitle,
-			formDescription,
-			formSubmittedText,
-			redirectUrl,
-			formFields,
-			testRun: mode === 'test',
-			query,
-			instanceId,
-			useResponseData,
-			appendAttribution,
-		});
-
-		res.render('form-trigger', data);
-		return {
-			noWebhookResponse: true,
-		};
-	}
-
->>>>>>> e071b73b
 	const bodyData = (context.getBodyData().data as IDataObject) ?? {};
 	const files = (context.getBodyData().files as IDataObject) ?? {};
 
@@ -399,7 +305,9 @@
 		if (options.ignoreBots && isbot(req.headers['user-agent'])) {
 			throw new WebhookAuthorizationError(403);
 		}
-		await validateWebhookAuthentication(context, authProperty);
+		if (node.typeVersion > 1) {
+			await validateWebhookAuthentication(context, authProperty);
+		}
 	} catch (error) {
 		if (error instanceof WebhookAuthorizationError) {
 			res.writeHead(error.responseCode, { 'WWW-Authenticate': 'Basic realm="Webhook"' });
