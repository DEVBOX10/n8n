--- conflicted
+++ resolved
@@ -44,10 +44,7 @@
             "dist/credentials/GitlabApi.credentials.js",
             "dist/credentials/GoogleApi.credentials.js",
             "dist/credentials/GoogleOAuth2Api.credentials.js",
-<<<<<<< HEAD
-=======
             "dist/credentials/HelpScoutOAuth2Api.credentials.js",
->>>>>>> 55934465
             "dist/credentials/HttpBasicAuth.credentials.js",
             "dist/credentials/HttpDigestAuth.credentials.js",
             "dist/credentials/HttpHeaderAuth.credentials.js",
