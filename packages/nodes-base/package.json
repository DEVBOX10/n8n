{
  "name": "n8n-nodes-base",
  "version": "0.68.0",
  "description": "Base nodes of n8n",
  "license": "SEE LICENSE IN LICENSE.md",
  "homepage": "https://n8n.io",
  "author": {
    "name": "Jan Oberhauser",
    "email": "jan@n8n.io"
  },
  "repository": {
    "type": "git",
    "url": "git+https://github.com/n8n-io/n8n.git"
  },
  "main": "dist/src/index",
  "types": "dist/src/index.d.ts",
  "scripts": {
    "dev": "npm run watch",
    "build": "tsc && gulp",
    "tslint": "tslint -p tsconfig.json -c tslint.json",
    "watch": "tsc --watch",
    "test": "jest"
  },
  "files": [
    "dist"
  ],
  "n8n": {
    "credentials": [
      "dist/credentials/ActiveCampaignApi.credentials.js",
      "dist/credentials/AgileCrmApi.credentials.js",
      "dist/credentials/AcuitySchedulingApi.credentials.js",
      "dist/credentials/AirtableApi.credentials.js",
      "dist/credentials/Amqp.credentials.js",
      "dist/credentials/AsanaApi.credentials.js",
      "dist/credentials/Aws.credentials.js",
      "dist/credentials/AffinityApi.credentials.js",
      "dist/credentials/BannerbearApi.credentials.js",
      "dist/credentials/BitbucketApi.credentials.js",
      "dist/credentials/BitlyApi.credentials.js",
<<<<<<< HEAD
      "dist/credentials/CircleCiApi.credentials.js",
=======
      "dist/credentials/BitlyOAuth2Api.credentials.js",
>>>>>>> c6e06090
      "dist/credentials/ChargebeeApi.credentials.js",
      "dist/credentials/ClearbitApi.credentials.js",
      "dist/credentials/ClickUpApi.credentials.js",
      "dist/credentials/ClockifyApi.credentials.js",
      "dist/credentials/CockpitApi.credentials.js",
      "dist/credentials/CodaApi.credentials.js",
      "dist/credentials/CopperApi.credentials.js",
      "dist/credentials/CalendlyApi.credentials.js",
      "dist/credentials/DisqusApi.credentials.js",
      "dist/credentials/DriftApi.credentials.js",
      "dist/credentials/DriftOAuth2Api.credentials.js",
      "dist/credentials/DropboxApi.credentials.js",
      "dist/credentials/ERPNextApi.credentials.js",
      "dist/credentials/ERPNextOAuth2Api.credentials.js",
      "dist/credentials/EventbriteApi.credentials.js",
      "dist/credentials/EventbriteOAuth2Api.credentials.js",
      "dist/credentials/FacebookGraphApi.credentials.js",
      "dist/credentials/FreshdeskApi.credentials.js",
      "dist/credentials/FileMaker.credentials.js",
      "dist/credentials/FlowApi.credentials.js",
      "dist/credentials/GithubApi.credentials.js",
      "dist/credentials/GithubOAuth2Api.credentials.js",
      "dist/credentials/GitlabApi.credentials.js",
      "dist/credentials/GoogleApi.credentials.js",
      "dist/credentials/GoogleCalendarOAuth2Api.credentials.js",
      "dist/credentials/GoogleDriveOAuth2Api.credentials.js",
      "dist/credentials/GoogleOAuth2Api.credentials.js",
      "dist/credentials/GoogleSheetsOAuth2Api.credentials.js",
      "dist/credentials/GoogleTasksOAuth2Api.credentials.js",
      "dist/credentials/GumroadApi.credentials.js",
      "dist/credentials/HarvestApi.credentials.js",
      "dist/credentials/HelpScoutOAuth2Api.credentials.js",
      "dist/credentials/HttpBasicAuth.credentials.js",
      "dist/credentials/HttpDigestAuth.credentials.js",
      "dist/credentials/HttpHeaderAuth.credentials.js",
      "dist/credentials/HubspotApi.credentials.js",
      "dist/credentials/HubspotDeveloperApi.credentials.js",
      "dist/credentials/HubspotOAuth2Api.credentials.js",
      "dist/credentials/HunterApi.credentials.js",
      "dist/credentials/Imap.credentials.js",
      "dist/credentials/IntercomApi.credentials.js",
      "dist/credentials/InvoiceNinjaApi.credentials.js",
      "dist/credentials/JiraSoftwareCloudApi.credentials.js",
      "dist/credentials/JiraSoftwareServerApi.credentials.js",
      "dist/credentials/JotFormApi.credentials.js",
      "dist/credentials/KeapOAuth2Api.credentials.js",
      "dist/credentials/LinkFishApi.credentials.js",
      "dist/credentials/MailchimpApi.credentials.js",
      "dist/credentials/MailchimpOAuth2Api.credentials.js",
      "dist/credentials/MailgunApi.credentials.js",
      "dist/credentials/MailjetEmailApi.credentials.js",
      "dist/credentials/MailjetSmsApi.credentials.js",
      "dist/credentials/MandrillApi.credentials.js",
      "dist/credentials/MattermostApi.credentials.js",
      "dist/credentials/MauticApi.credentials.js",
      "dist/credentials/MauticOAuth2Api.credentials.js",
      "dist/credentials/MessageBirdApi.credentials.js",
      "dist/credentials/MicrosoftExcelOAuth2Api.credentials.js",
      "dist/credentials/MicrosoftOAuth2Api.credentials.js",
      "dist/credentials/MicrosoftOneDriveOAuth2Api.credentials.js",
      "dist/credentials/MicrosoftSql.credentials.js",
      "dist/credentials/MoceanApi.credentials.js",
      "dist/credentials/MondayComApi.credentials.js",
      "dist/credentials/MongoDb.credentials.js",
      "dist/credentials/Msg91Api.credentials.js",
      "dist/credentials/MySql.credentials.js",
      "dist/credentials/NextCloudApi.credentials.js",
      "dist/credentials/OAuth1Api.credentials.js",
      "dist/credentials/OAuth2Api.credentials.js",
      "dist/credentials/OpenWeatherMapApi.credentials.js",
      "dist/credentials/PagerDutyApi.credentials.js",
      "dist/credentials/PagerDutyOAuth2Api.credentials.js",
      "dist/credentials/PayPalApi.credentials.js",
      "dist/credentials/PipedriveApi.credentials.js",
      "dist/credentials/Postgres.credentials.js",
      "dist/credentials/PostmarkApi.credentials.js",
      "dist/credentials/Redis.credentials.js",
      "dist/credentials/RocketchatApi.credentials.js",
      "dist/credentials/RundeckApi.credentials.js",
      "dist/credentials/ShopifyApi.credentials.js",
      "dist/credentials/SalesforceOAuth2Api.credentials.js",
      "dist/credentials/SlackApi.credentials.js",
      "dist/credentials/SlackOAuth2Api.credentials.js",
      "dist/credentials/Sms77Api.credentials.js",
      "dist/credentials/Smtp.credentials.js",
      "dist/credentials/StripeApi.credentials.js",
      "dist/credentials/SalesmateApi.credentials.js",
      "dist/credentials/SegmentApi.credentials.js",
      "dist/credentials/Signl4Api.credentials.js",
      "dist/credentials/SpotifyOAuth2Api.credentials.js",
      "dist/credentials/SurveyMonkeyApi.credentials.js",
      "dist/credentials/SurveyMonkeyOAuth2Api.credentials.js",
      "dist/credentials/TelegramApi.credentials.js",
      "dist/credentials/TodoistApi.credentials.js",
      "dist/credentials/TrelloApi.credentials.js",
      "dist/credentials/TwilioApi.credentials.js",
      "dist/credentials/TwitterOAuth1Api.credentials.js",
      "dist/credentials/TypeformApi.credentials.js",
      "dist/credentials/TypeformOAuth2Api.credentials.js",
      "dist/credentials/TogglApi.credentials.js",
      "dist/credentials/UpleadApi.credentials.js",
      "dist/credentials/VeroApi.credentials.js",
      "dist/credentials/WebflowApi.credentials.js",
      "dist/credentials/WebflowOAuth2Api.credentials.js",
      "dist/credentials/WooCommerceApi.credentials.js",
      "dist/credentials/WordpressApi.credentials.js",
      "dist/credentials/ZendeskApi.credentials.js",
      "dist/credentials/ZendeskOAuth2Api.credentials.js",
      "dist/credentials/ZohoOAuth2Api.credentials.js",
      "dist/credentials/ZoomApi.credentials.js",
      "dist/credentials/ZoomOAuth2Api.credentials.js",
      "dist/credentials/ZulipApi.credentials.js"
    ],
    "nodes": [
      "dist/nodes/ActiveCampaign/ActiveCampaign.node.js",
      "dist/nodes/ActiveCampaign/ActiveCampaignTrigger.node.js",
      "dist/nodes/AgileCrm/AgileCrm.node.js",
      "dist/nodes/Airtable/Airtable.node.js",
      "dist/nodes/AcuityScheduling/AcuitySchedulingTrigger.node.js",
      "dist/nodes/Amqp/Amqp.node.js",
      "dist/nodes/Amqp/AmqpTrigger.node.js",
      "dist/nodes/Asana/Asana.node.js",
      "dist/nodes/Asana/AsanaTrigger.node.js",
      "dist/nodes/Affinity/Affinity.node.js",
      "dist/nodes/Affinity/AffinityTrigger.node.js",
      "dist/nodes/Aws/AwsLambda.node.js",
      "dist/nodes/Aws/S3/AwsS3.node.js",
      "dist/nodes/Aws/AwsSes.node.js",
      "dist/nodes/Aws/AwsSns.node.js",
      "dist/nodes/Aws/AwsSnsTrigger.node.js",
      "dist/nodes/Bannerbear/Bannerbear.node.js",
      "dist/nodes/Bitbucket/BitbucketTrigger.node.js",
      "dist/nodes/Bitly/Bitly.node.js",
      "dist/nodes/Calendly/CalendlyTrigger.node.js",
      "dist/nodes/CircleCi/CircleCi.node.js",
      "dist/nodes/Chargebee/Chargebee.node.js",
      "dist/nodes/Chargebee/ChargebeeTrigger.node.js",
      "dist/nodes/Clearbit/Clearbit.node.js",
      "dist/nodes/ClickUp/ClickUp.node.js",
      "dist/nodes/ClickUp/ClickUpTrigger.node.js",
      "dist/nodes/Clockify/ClockifyTrigger.node.js",
      "dist/nodes/Cockpit/Cockpit.node.js",
      "dist/nodes/Coda/Coda.node.js",
      "dist/nodes/Copper/CopperTrigger.node.js",
      "dist/nodes/Cron.node.js",
      "dist/nodes/Crypto.node.js",
      "dist/nodes/DateTime.node.js",
      "dist/nodes/Discord/Discord.node.js",
      "dist/nodes/Disqus/Disqus.node.js",
      "dist/nodes/Drift/Drift.node.js",
      "dist/nodes/Dropbox/Dropbox.node.js",
      "dist/nodes/EditImage.node.js",
      "dist/nodes/EmailReadImap.node.js",
      "dist/nodes/EmailSend.node.js",
      "dist/nodes/ErrorTrigger.node.js",
      "dist/nodes/ERPNext/ERPNext.node.js",
      "dist/nodes/Eventbrite/EventbriteTrigger.node.js",
      "dist/nodes/ExecuteCommand.node.js",
      "dist/nodes/ExecuteWorkflow.node.js",
      "dist/nodes/Facebook/FacebookGraphApi.node.js",
      "dist/nodes/FileMaker/FileMaker.node.js",
      "dist/nodes/Freshdesk/Freshdesk.node.js",
      "dist/nodes/Flow/Flow.node.js",
      "dist/nodes/Flow/FlowTrigger.node.js",
      "dist/nodes/Function.node.js",
      "dist/nodes/FunctionItem.node.js",
      "dist/nodes/Github/Github.node.js",
      "dist/nodes/Github/GithubTrigger.node.js",
      "dist/nodes/Gitlab/Gitlab.node.js",
      "dist/nodes/Gitlab/GitlabTrigger.node.js",
      "dist/nodes/Google/Calendar/GoogleCalendar.node.js",
      "dist/nodes/Google/Drive/GoogleDrive.node.js",
      "dist/nodes/Google/Sheet/GoogleSheets.node.js",
      "dist/nodes/Google/Task/GoogleTasks.node.js",
      "dist/nodes/GraphQL/GraphQL.node.js",
      "dist/nodes/Gumroad/GumroadTrigger.node.js",
      "dist/nodes/Harvest/Harvest.node.js",
      "dist/nodes/HelpScout/HelpScout.node.js",
      "dist/nodes/HelpScout/HelpScoutTrigger.node.js",
      "dist/nodes/HtmlExtract/HtmlExtract.node.js",
      "dist/nodes/HttpRequest.node.js",
      "dist/nodes/Hubspot/Hubspot.node.js",
      "dist/nodes/Hubspot/HubspotTrigger.node.js",
      "dist/nodes/Hunter/Hunter.node.js",
      "dist/nodes/If.node.js",
      "dist/nodes/Intercom/Intercom.node.js",
      "dist/nodes/Interval.node.js",
      "dist/nodes/InvoiceNinja/InvoiceNinja.node.js",
      "dist/nodes/InvoiceNinja/InvoiceNinjaTrigger.node.js",
      "dist/nodes/Jira/Jira.node.js",
      "dist/nodes/JotForm/JotFormTrigger.node.js",
      "dist/nodes/Keap/Keap.node.js",
      "dist/nodes/Keap/KeapTrigger.node.js",
      "dist/nodes/LinkFish/LinkFish.node.js",
      "dist/nodes/Mailchimp/Mailchimp.node.js",
      "dist/nodes/Mailchimp/MailchimpTrigger.node.js",
      "dist/nodes/Mailgun/Mailgun.node.js",
      "dist/nodes/Mailjet/Mailjet.node.js",
      "dist/nodes/Mailjet/MailjetTrigger.node.js",
      "dist/nodes/Mandrill/Mandrill.node.js",
      "dist/nodes/Mattermost/Mattermost.node.js",
      "dist/nodes/Mautic/Mautic.node.js",
      "dist/nodes/Mautic/MauticTrigger.node.js",
      "dist/nodes/Merge.node.js",
      "dist/nodes/MessageBird/MessageBird.node.js",
      "dist/nodes/Microsoft/Excel/MicrosoftExcel.node.js",
      "dist/nodes/Microsoft/OneDrive/MicrosoftOneDrive.node.js",
      "dist/nodes/Microsoft/Sql/MicrosoftSql.node.js",
      "dist/nodes/MoveBinaryData.node.js",
      "dist/nodes/Mocean/Mocean.node.js",
      "dist/nodes/MondayCom/MondayCom.node.js",
      "dist/nodes/MongoDb/MongoDb.node.js",
      "dist/nodes/MoveBinaryData.node.js",
      "dist/nodes/Msg91/Msg91.node.js",
      "dist/nodes/MySql/MySql.node.js",
      "dist/nodes/NextCloud/NextCloud.node.js",
      "dist/nodes/NoOp.node.js",
      "dist/nodes/OpenWeatherMap.node.js",
      "dist/nodes/PagerDuty/PagerDuty.node.js",
      "dist/nodes/PayPal/PayPal.node.js",
      "dist/nodes/PayPal/PayPalTrigger.node.js",
      "dist/nodes/Pipedrive/Pipedrive.node.js",
      "dist/nodes/Pipedrive/PipedriveTrigger.node.js",
      "dist/nodes/Postgres/Postgres.node.js",
      "dist/nodes/Postmark/PostmarkTrigger.node.js",
      "dist/nodes/ReadBinaryFile.node.js",
      "dist/nodes/ReadBinaryFiles.node.js",
      "dist/nodes/ReadPdf.node.js",
      "dist/nodes/Redis/Redis.node.js",
      "dist/nodes/RenameKeys.node.js",
      "dist/nodes/Rocketchat/Rocketchat.node.js",
      "dist/nodes/RssFeedRead.node.js",
      "dist/nodes/Rundeck/Rundeck.node.js",
      "dist/nodes/Salesforce/Salesforce.node.js",
      "dist/nodes/Set.node.js",
      "dist/nodes/Shopify/Shopify.node.js",
      "dist/nodes/Shopify/ShopifyTrigger.node.js",
      "dist/nodes/Signl4/Signl4.node.js",
      "dist/nodes/Slack/Slack.node.js",
      "dist/nodes/Sms77/Sms77.node.js",
      "dist/nodes/SplitInBatches.node.js",
      "dist/nodes/Spotify/Spotify.node.js",
      "dist/nodes/SpreadsheetFile.node.js",
      "dist/nodes/SseTrigger.node.js",
      "dist/nodes/Start.node.js",
      "dist/nodes/Stripe/StripeTrigger.node.js",
      "dist/nodes/Switch.node.js",
      "dist/nodes/Salesmate/Salesmate.node.js",
      "dist/nodes/Segment/Segment.node.js",
      "dist/nodes/SurveyMonkey/SurveyMonkeyTrigger.node.js",
      "dist/nodes/Telegram/Telegram.node.js",
      "dist/nodes/Telegram/TelegramTrigger.node.js",
      "dist/nodes/Todoist/Todoist.node.js",
      "dist/nodes/Toggl/TogglTrigger.node.js",
      "dist/nodes/Trello/Trello.node.js",
      "dist/nodes/Trello/TrelloTrigger.node.js",
      "dist/nodes/Twilio/Twilio.node.js",
      "dist/nodes/Twitter/Twitter.node.js",
      "dist/nodes/Typeform/TypeformTrigger.node.js",
      "dist/nodes/Uplead/Uplead.node.js",
      "dist/nodes/Vero/Vero.node.js",
      "dist/nodes/Webflow/WebflowTrigger.node.js",
      "dist/nodes/Webhook.node.js",
      "dist/nodes/Wordpress/Wordpress.node.js",
      "dist/nodes/WooCommerce/WooCommerce.node.js",
      "dist/nodes/WooCommerce/WooCommerceTrigger.node.js",
      "dist/nodes/WriteBinaryFile.node.js",
      "dist/nodes/Xml.node.js",
      "dist/nodes/Zendesk/Zendesk.node.js",
      "dist/nodes/Zendesk/ZendeskTrigger.node.js",
      "dist/nodes/Zoho/ZohoCrm.node.js",
      "dist/nodes/Zoom/Zoom.node.js",
      "dist/nodes/Zulip/Zulip.node.js"
    ]
  },
  "devDependencies": {
    "@types/aws4": "^1.5.1",
    "@types/basic-auth": "^1.1.2",
    "@types/cheerio": "^0.22.15",
    "@types/cron": "^1.6.1",
    "@types/eventsource": "^1.1.2",
    "@types/express": "^4.16.1",
    "@types/formidable": "^1.0.31",
    "@types/gm": "^1.18.2",
    "@types/imap-simple": "^4.2.0",
    "@types/jest": "^24.0.18",
    "@types/lodash.set": "^4.3.6",
    "@types/moment-timezone": "^0.5.12",
    "@types/mongodb": "^3.5.4",
    "@types/mssql": "^6.0.2",
    "@types/node": "^10.10.1",
    "@types/nodemailer": "^6.4.0",
    "@types/redis": "^2.8.11",
    "@types/request-promise-native": "~1.0.15",
    "@types/uuid": "^3.4.6",
    "@types/xml2js": "^0.4.3",
    "gulp": "^4.0.0",
    "jest": "^24.9.0",
    "n8n-workflow": "~0.34.0",
    "ts-jest": "^24.0.2",
    "tslint": "^5.17.0",
    "typescript": "~3.7.4"
  },
  "dependencies": {
    "aws4": "^1.8.0",
    "basic-auth": "^2.0.1",
    "change-case": "^4.1.1",
    "cheerio": "^1.0.0-rc.3",
    "cron": "^1.7.2",
    "eventsource": "^1.0.7",
    "formidable": "^1.2.1",
    "glob-promise": "^3.4.0",
    "gm": "^1.23.1",
    "imap-simple": "^4.3.0",
    "iso-639-1": "^2.1.3",
    "jsonwebtoken": "^8.5.1",
    "lodash.get": "^4.4.2",
    "lodash.set": "^4.3.2",
    "lodash.unset": "^4.5.2",
    "moment": "2.24.0",
    "moment-timezone": "^0.5.28",
    "mongodb": "^3.5.5",
    "mssql": "^6.2.0",
    "mysql2": "^2.0.1",
    "n8n-core": "~0.38.0",
    "nodemailer": "^6.4.6",
    "pdf-parse": "^1.1.1",
    "pg-promise": "^9.0.3",
    "redis": "^2.8.0",
    "request": "^2.88.2",
    "rhea": "^1.0.11",
    "rss-parser": "^3.7.0",
    "uuid": "^3.4.0",
    "vm2": "^3.6.10",
    "xlsx": "^0.14.3",
    "xml2js": "^0.4.22"
  },
  "jest": {
    "transform": {
      "^.+\\.tsx?$": "ts-jest"
    },
    "testURL": "http://localhost/",
    "testRegex": "(/__tests__/.*|(\\.|/)(test|spec))\\.(jsx?|tsx?)$",
    "testPathIgnorePatterns": [
      "/dist/",
      "/node_modules/"
    ],
    "moduleFileExtensions": [
      "ts",
      "tsx",
      "js",
      "json"
    ]
  }
}<|MERGE_RESOLUTION|>--- conflicted
+++ resolved
@@ -37,11 +37,7 @@
       "dist/credentials/BannerbearApi.credentials.js",
       "dist/credentials/BitbucketApi.credentials.js",
       "dist/credentials/BitlyApi.credentials.js",
-<<<<<<< HEAD
-      "dist/credentials/CircleCiApi.credentials.js",
-=======
       "dist/credentials/BitlyOAuth2Api.credentials.js",
->>>>>>> c6e06090
       "dist/credentials/ChargebeeApi.credentials.js",
       "dist/credentials/ClearbitApi.credentials.js",
       "dist/credentials/ClickUpApi.credentials.js",
